# Database Configuration
<<<<<<< HEAD
# Development Database
=======

# Option 1: Connection string (recommended for production/cloud services like render.com)
# DATABASE_URL=mysql://username:password@hostname:port/database_name

# Option 2: Individual connection parameters

# Development Database (SQLite fallback when MySQL not available)
>>>>>>> 42edc711
DB_HOST=localhost
DB_USER=baklovah_user
DB_PASSWORD=your_password
DB_NAME=baklovah_db

# Production Database Settings
# DB_HOST=production.mysql.server
# DB_USER=production_user
# DB_PASSWORD=strong_production_password
# DB_NAME=baklovah_production
# DB_PORT=3306
# DB_SSL=true
# DB_SSL_REJECT_UNAUTHORIZED=true
# DB_CONNECTION_LIMIT=25
<<<<<<< HEAD
# DB_TIMEOUT=60000
=======
# DB_TIMEOUT=30000  # Connection timeout in milliseconds
>>>>>>> 42edc711

# Server Configuration
PORT=3000
NODE_ENV=development

# JWT Authentication
JWT_SECRET=your_jwt_secret_key
JWT_EXPIRES_IN=24h

# AWS S3 Configuration
AWS_ACCESS_KEY=your_aws_access_key
AWS_SECRET_KEY=your_aws_secret_key
AWS_REGION=us-east-1
S3_BUCKET_NAME=baklovah-images

# Stripe Configuration
STRIPE_SECRET_KEY=your_stripe_secret_key
STRIPE_PUBLISHABLE_KEY=your_stripe_publishable_key<|MERGE_RESOLUTION|>--- conflicted
+++ resolved
@@ -1,7 +1,4 @@
 # Database Configuration
-<<<<<<< HEAD
-# Development Database
-=======
 
 # Option 1: Connection string (recommended for production/cloud services like render.com)
 # DATABASE_URL=mysql://username:password@hostname:port/database_name
@@ -9,7 +6,6 @@
 # Option 2: Individual connection parameters
 
 # Development Database (SQLite fallback when MySQL not available)
->>>>>>> 42edc711
 DB_HOST=localhost
 DB_USER=baklovah_user
 DB_PASSWORD=your_password
@@ -24,11 +20,7 @@
 # DB_SSL=true
 # DB_SSL_REJECT_UNAUTHORIZED=true
 # DB_CONNECTION_LIMIT=25
-<<<<<<< HEAD
-# DB_TIMEOUT=60000
-=======
 # DB_TIMEOUT=30000  # Connection timeout in milliseconds
->>>>>>> 42edc711
 
 # Server Configuration
 PORT=3000
